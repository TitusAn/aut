package io.archivesunleashed

import org.apache.spark.sql.functions.udf
import org.apache.spark.sql.DataFrame
import io.archivesunleashed.matchbox._
import java.io.ByteArrayInputStream
import java.io.File
import javax.imageio.{ImageIO, ImageReader}
import java.util.Base64

/**
  * UDFs for data frames.
  */
package object df {
  // TODO: UDFs for use with data frames go here, tentatively. There are couple of ways we could build UDFs,
  // by wrapping matchbox UDFs or by reimplementing them. The following examples illustrate. Obviously, we'll
  // need to populate more UDFs over time, but this is a start.

  val ExtractDomain = udf(io.archivesunleashed.matchbox.ExtractDomain.apply(_: String, ""))

  val RemovePrefixWWW = udf[String, String](_.replaceAll("^\\s*www\\.", ""))

<<<<<<< HEAD
  var RemoveHTML = udf(io.archivesunleashed.matchbox.RemoveHTML.apply(_:String))
=======
  /**
   * Given a dataframe, serializes the images and saves to disk
   * @param df the input dataframe
  */
  implicit class SaveImage(df: DataFrame) {
    /** 
     * @param bytesColumnName the name of the column containing the image bytes
     * @param fileName the name of the file to save the images to (without extension)
     * e.g. fileName = "foo" => images are saved as foo0.jpg, foo1.jpg
    */
    def saveToDisk(bytesColumnName: String, fileName: String) = {
      df.select(bytesColumnName).foreach(row => {
        try {
          // assumes the bytes are base64 encoded already as returned by ExtractImageDetails
          val encodedBytes: String = row.getAs(bytesColumnName);
          val bytes = Base64.getDecoder.decode(encodedBytes);
          val in = new ByteArrayInputStream(bytes);

          val input = ImageIO.createImageInputStream(in);
          val readers = ImageIO.getImageReaders(input);
          if (readers.hasNext()) {
            val reader = readers.next()
            reader.setInput(input)
            val image = reader.read(0)

            val format = reader.getFormatName()
            val suffix = encodedBytes.computeHash()
            val file = new File(fileName + "-" + suffix + "." + format);
            if (image != null) {
              ImageIO.write(image, format, file);
            }
          }
          row
        } catch {
          case e: Throwable => {
            row
          }
        }
      })
    }
  }
>>>>>>> c0a8b789
}<|MERGE_RESOLUTION|>--- conflicted
+++ resolved
@@ -16,13 +16,11 @@
   // by wrapping matchbox UDFs or by reimplementing them. The following examples illustrate. Obviously, we'll
   // need to populate more UDFs over time, but this is a start.
 
-  val ExtractDomain = udf(io.archivesunleashed.matchbox.ExtractDomain.apply(_: String, ""))
+  val ExtractBaseDomain = udf(io.archivesunleashed.matchbox.ExtractDomain.apply(_: String, ""))
 
   val RemovePrefixWWW = udf[String, String](_.replaceAll("^\\s*www\\.", ""))
 
-<<<<<<< HEAD
   var RemoveHTML = udf(io.archivesunleashed.matchbox.RemoveHTML.apply(_:String))
-=======
   /**
    * Given a dataframe, serializes the images and saves to disk
    * @param df the input dataframe
@@ -64,5 +62,4 @@
       })
     }
   }
->>>>>>> c0a8b789
 }