package org.warcbase.analysis.graph;

import it.unimi.dsi.fastutil.ints.Int2IntAVLTreeMap;

import java.io.FileReader;
import java.io.IOException;
import java.io.InputStream;
import java.text.DateFormat;
import java.text.SimpleDateFormat;
import java.util.ArrayList;
import java.util.Arrays;
import java.util.Collections;
import java.util.Comparator;
import java.util.Date;
import java.util.List;
<<<<<<< HEAD
=======
import java.util.Map;
import java.util.NavigableMap;
>>>>>>> 0623b52c
import java.util.Map.Entry;

import org.apache.commons.cli.CommandLine;
import org.apache.commons.cli.CommandLineParser;
import org.apache.commons.cli.GnuParser;
import org.apache.commons.cli.HelpFormatter;
import org.apache.commons.cli.OptionBuilder;
import org.apache.commons.cli.Options;
import org.apache.commons.cli.ParseException;
import org.apache.hadoop.conf.Configuration;
import org.apache.hadoop.conf.Configured;
import org.apache.hadoop.filecache.DistributedCache;
import org.apache.hadoop.fs.FileSystem;
import org.apache.hadoop.fs.Path;
import org.apache.hadoop.hbase.HBaseConfiguration;
import org.apache.hadoop.hbase.client.Result;
import org.apache.hadoop.hbase.client.Scan;
import org.apache.hadoop.hbase.io.ImmutableBytesWritable;
import org.apache.hadoop.hbase.mapreduce.TableMapReduceUtil;
import org.apache.hadoop.hbase.mapreduce.TableMapper;
import org.apache.hadoop.hbase.util.Bytes;
import org.apache.hadoop.io.IntWritable;
import org.apache.hadoop.io.LongWritable;
import org.apache.hadoop.io.Text;
import org.apache.hadoop.mapreduce.Counters;
import org.apache.hadoop.mapreduce.Job;
import org.apache.hadoop.mapreduce.Mapper;
import org.apache.hadoop.mapreduce.Reducer;
import org.apache.hadoop.mapreduce.lib.input.FileInputFormat;
import org.apache.hadoop.mapreduce.lib.output.FileOutputFormat;
import org.apache.hadoop.mapreduce.lib.output.TextOutputFormat;
import org.apache.hadoop.util.Tool;
import org.apache.hadoop.util.ToolRunner;
import org.apache.log4j.Logger;
import org.jsoup.Jsoup;
import org.jsoup.nodes.Document;
import org.jsoup.nodes.Element;
import org.jsoup.select.Elements;
import org.jwat.arc.ArcRecordBase;
import org.warcbase.analysis.graph.ExtractSiteLinks.PrefixMapping.PrefixNode;
import org.warcbase.data.UrlMapping;
import org.warcbase.mapreduce.ArcInputFormat;

import au.com.bytecode.opencsv.CSVReader;

public class ExtractSiteLinks extends Configured implements Tool {
  private static final Logger LOG = Logger.getLogger(ExtractSiteLinks.class);

  public static class PrefixMapping {
    public class PrefixNode {
      int id;
      String url;
      int startPos;
      int endPos;

      public PrefixNode(int id, String url, int startPos, int endPos) {
        this.id = id;
        this.url = url;
        this.startPos = startPos;
        this.endPos = endPos;
      }

      public int getId() {
        return id;
      }

      public String getUrl() {
        return url;
      }

      public int getStartPos() {
        return startPos;
      }

      public int getEndPos() {
        return endPos;
      }
    }

    public static List<PrefixNode> loadPrefix(String prefixFile, UrlMapping map)
        throws IOException {
      PrefixMapping instance = new PrefixMapping();
      final Comparator<PrefixNode> comparator = new Comparator<PrefixNode>() {
        @Override
        public int compare(PrefixNode n1, PrefixNode n2) {
          if (n1.startPos > n2.startPos) {
            return 1;
          } else if (n1.startPos == n2.startPos) {
            return 0;
          } else {
            return -1;
          }
        }
      };
      List<PrefixNode> prefixes = new ArrayList<PrefixNode>();
      CSVReader reader = new CSVReader(new FileReader(prefixFile), ',');
      reader.readNext();
      String[] record = null;
      while ((record = reader.readNext()) != null) {
        int id = Integer.valueOf(record[0]);
        String url = record[1];
        List<String> results = map.prefixSearch(url);
        int[] boundary = map.getIdRange(results.get(0), results.get(results.size() - 1));
        PrefixNode node = instance.new PrefixNode(id, url, boundary[0], boundary[1]);
        prefixes.add(node);
      }
      Collections.sort(prefixes, comparator);
      reader.close();
      return prefixes;
    }

    public int getPrefixId(int id, List<PrefixNode> prefixes) {
      int start = 0, end = prefixes.size() - 1;
      int mid;
      while (start <= end) {
        mid = (start + end) / 2;
        if (prefixes.get(mid).getStartPos() <= id && prefixes.get(mid).getEndPos() >= id) {
          return prefixes.get(mid).getId();
        } else if (prefixes.get(mid).getStartPos() > id) {
          end = mid - 1;
        } else {
          start = mid + 1;
        }
      }
      return -1;
    }
  }

  private static enum Records {
    TOTAL, LINK_COUNT
  };

  // HDFS ExtractSiteLinks Mapper
  public static class ExtractSiteLinksHDFSMapper extends
      Mapper<LongWritable, ArcRecordBase, IntWritable, IntWritable> {
<<<<<<< HEAD
    private static final DateFormat DATE_FORMAT = new SimpleDateFormat("yyyyMMdd");

    private final IntWritable key = new IntWritable();
    private final IntWritable value = new IntWritable();

    private PrefixMapping prefixMap = new PrefixMapping();
    private UrlMapping fst;
    private List<PrefixNode> prefix;

=======
    private static final DateFormat df = new SimpleDateFormat("yyyyMMdd");
    private static String beginDate, endDate;
    private static final IntWritable KEY = new IntWritable();
    private static final IntWritable VALUE = new IntWritable();

    private static UriMapping fst;
    private static PrefixMapping prefixMap;
    private static ArrayList<PrefixNode> prefix;
    
>>>>>>> 0623b52c
    @Override
    public void setup(Context context) {
      try {
        Configuration conf = context.getConfiguration();
        beginDate = conf.get("beginDate");
        endDate = conf.get("endDate");
        
        @SuppressWarnings("deprecation")
        Path[] localFiles = DistributedCache.getLocalCacheFiles(conf);

        // load FST UriMapping from file
        fst = (UrlMapping) Class.forName(conf.get("UriMappingClass")).newInstance();
        fst.loadMapping(localFiles[0].toString());
        // load Prefix Mapping from file
        prefix = PrefixMapping.loadPrefix(localFiles[1].toString(), fst);

      } catch (Exception e) {
        e.printStackTrace();
        throw new RuntimeException("Error Initializing UriMapping");
      }
    }

    @Override
    public void map(LongWritable w, ArcRecordBase record, Context context)
        throws IOException, InterruptedException {
      context.getCounter(Records.TOTAL).increment(1);
      String url = record.getUrlStr();
      String type = record.getContentTypeStr();
      Date date = record.getArchiveDate();
<<<<<<< HEAD
      String time = DATE_FORMAT.format(date);
=======
      if (date == null) {
        return;
      }
      String time = df.format(date);
>>>>>>> 0623b52c
      InputStream content = record.getPayloadContent();

      if (beginDate != null && endDate != null) {
        if (time.compareTo(beginDate) < 0 || time.compareTo(endDate) > 0) {
          return;
        }
      } else if (beginDate == null && endDate != null) {
        if (time.compareTo(endDate) > 0) {
          return;
        }
      } else if (beginDate != null && endDate == null) {
        if (time.compareTo(beginDate) < 0) {
          return;
        }
      }
      
      if (!type.equals("text/html")) {
        return;
      }

      Document doc = Jsoup.parse(content, "ISO-8859-1", url); // parse in ISO-8859-1 format
      Elements links = doc.select("a[href]"); // empty if none match
      if (links == null) {
        return;
      }

      int sourcePrefixId = prefixMap.getPrefixId(fst.getID(url), prefix);
<<<<<<< HEAD
      
      // this url is indexed in FST and its prefix is appeared in prefix map (thus declared in prefix file) 
      if (fst.getID(url) != -1 && sourcePrefixId != -1) { 
        key.set(sourcePrefixId);
=======

      // this url is indexed in FST and its prefix is appeared in prefix map (thus declared in
      // prefix file)
      if (fst.getID(url) != -1 && sourcePrefixId != -1) {
        KEY.set(sourcePrefixId);
>>>>>>> 0623b52c
        List<Integer> linkUrlList = new ArrayList<Integer>();
        for (Element link : links) {
          String linkUrl = link.attr("abs:href");
          int targetPrefixId = prefixMap.getPrefixId(fst.getID(linkUrl), prefix);
          // target url is indexed in FST and its prefix url is found
          if (fst.getID(linkUrl) != -1 && targetPrefixId != -1) {
            linkUrlList.add(targetPrefixId);
          }
        }

        for (Integer linkID : linkUrlList) {
          VALUE.set(linkID);
          context.write(KEY, VALUE);
        }
      }
    } // end map function
  } // End of HDFS ExtractSiteLinks Mapper

  // HBase ExtractSiteLinks Mapper
  public static class ExtractSiteLinksHBaseMapper extends TableMapper<IntWritable, IntWritable> {
    public static final byte[] COLUMN_FAMILY = Bytes.toBytes("links");
    
    private static final DateFormat df = new SimpleDateFormat("yyyyMMdd");
    private static String beginDate, endDate;
    private static final IntWritable KEY = new IntWritable();
    private static final IntWritable VALUE = new IntWritable();

    private static UriMapping fst;
    private static PrefixMapping prefixMap;
    private static ArrayList<PrefixNode> prefix;
    
    @Override
    public void setup(Context context) {
      try {
        Configuration conf = context.getConfiguration();
        @SuppressWarnings("deprecation")
        Path[] localFiles = DistributedCache.getLocalCacheFiles(conf);

        // load FST UriMapping from file
        fst = (UriMapping) Class.forName(conf.get("UriMappingClass")).newInstance();
        fst.loadMapping(localFiles[0].toString());
        // load Prefix Mapping from file
        prefixMap = (PrefixMapping) Class.forName(conf.get("PrefixMappingClass")).newInstance();
        prefix = prefixMap.loadPrefix(localFiles[1].toString(), fst);

      } catch (Exception e) {
        e.printStackTrace();
        throw new RuntimeException("Error Initializing UriMapping");
      }
    }

    @Override
    public void map(ImmutableBytesWritable row, Result result, Context context) throws IOException,
        InterruptedException {
      context.getCounter(Records.TOTAL).increment(1);

      int sourceFstId = fst.getID(new String(row.get()));
      // rowkey(url) is not indexed in FST
      if (sourceFstId == -1) {
        return;
      }
      int sourcePrefixId = prefixMap.getPrefixId(sourceFstId, prefix);
      // this url is indexed in FST and its prefix is appeared in prefix map
      // (thus declared in prefix file)
      if (sourcePrefixId != -1) {
        KEY.set(sourcePrefixId);
        List<Integer> linkUrlList = new ArrayList<Integer>();

        // Assume HBase Table Format
        // Row : sourceUrl
        // Column Family : links
        // Column Qualifier: targetUrl
        // Value: 1 (1 denotes the existence of this link)
        NavigableMap<byte[], byte[]> familyMap = result.getFamilyMap(COLUMN_FAMILY);
        for (byte[] column : familyMap.keySet()) {
          // byte[] value = familyMap.get(column);
          int targetFstId = fst.getID(new String(column));
          if (targetFstId != -1) {
            int targetPrefixId = prefixMap.getPrefixId(targetFstId, prefix);
            if (targetPrefixId != -1) {
              linkUrlList.add(targetPrefixId);
            }
          }
        }

        for (Integer linkID : linkUrlList) {
          value.set(linkID);
          context.write(key, value);
        }
      }
    }
  } // End of HBase ExtractSiteLinks Mapper

  private static class ExtractSiteLinksReducer extends
      Reducer<IntWritable, IntWritable, IntWritable, Text> {
<<<<<<< HEAD
    private static final Text VALUE = new Text();
=======
>>>>>>> 0623b52c

    @Override
    public void reduce(IntWritable key, Iterable<IntWritable> values, Context context)
        throws IOException, InterruptedException {
      Int2IntAVLTreeMap links = new Int2IntAVLTreeMap();
      // remove duplicate links
      for (IntWritable value : values) {
        if (links.containsKey(value.get())) {
          // increment 1 link count
          links.put(value.get(), links.get(value.get()) + 1);
        } else {
          links.put(value.get(), 1);
        }
      }

      context.getCounter(Records.LINK_COUNT).increment(links.entrySet().size());
      for (Entry<Integer, Integer> link : links.entrySet()) {
        VALUE.set(link.getKey() + "\t" + link.getValue());
        context.write(key, VALUE);
      }
    }
  }

  /**
   * Creates an instance of this tool.
   */
  public ExtractSiteLinks() {
  }

  private static final String HDFS = "hdfs";
  private static final String HBASE = "hbase";
  private static final String OUTPUT = "output";
  private static final String URI_MAPPING = "uriMapping";
  private static final String PREFIX_FILE = "prefixFile";
  private static final String NUM_REDUCERS = "numReducers";
  private static final String BEGIN = "begin";
  private static final String END = "end";
  private static String beginDate = null, endDate = null;

  /**
   * Runs this tool.
   */
  @SuppressWarnings({ "static-access" })
  public int run(String[] args) throws Exception {
    Options options = new Options();

    options.addOption(OptionBuilder.withArgName("path").hasArg().withDescription("HDFS input path")
        .create(HDFS));
    options.addOption(OptionBuilder.withArgName("path").hasArg()
        .withDescription("HBASE table name").create(HBASE));
    options.addOption(OptionBuilder.withArgName("path").hasArg().withDescription("output path")
        .create(OUTPUT));
    options.addOption(OptionBuilder.withArgName("path").hasArg()
        .withDescription("uri mapping file path").create(URI_MAPPING));
    options.addOption(OptionBuilder.withArgName("path").hasArg()
        .withDescription("prefix mapping file path").create(PREFIX_FILE));
    options.addOption(OptionBuilder.withArgName("num").hasArg()
        .withDescription("number of reducers").create(NUM_REDUCERS));
    options.addOption(OptionBuilder.withArgName("path").hasArg()
        .withDescription("begin date (optional)").create(BEGIN));
    options.addOption(OptionBuilder.withArgName("path").hasArg()
        .withDescription("end date (optional)").create(END));

    CommandLine cmdline;
    CommandLineParser parser = new GnuParser();

    try {
      cmdline = parser.parse(options, args);
    } catch (ParseException exp) {
      System.err.println("Error parsing command line: " + exp.getMessage());
      return -1;
    }

    if ((!cmdline.hasOption(HDFS) && !cmdline.hasOption(HBASE)) // No HDFS and HBase input
        || !cmdline.hasOption(OUTPUT)
        || !cmdline.hasOption(URI_MAPPING)
        || !cmdline.hasOption(PREFIX_FILE)) {
      System.out.println("args: " + Arrays.toString(args));
      HelpFormatter formatter = new HelpFormatter();
      formatter.setWidth(120);
      formatter.printHelp(this.getClass().getName(), options);
      ToolRunner.printGenericCommandUsage(System.out);
      return -1;
    }

    FileSystem fs = FileSystem.get(getConf());

    String HDFSPath = null, HBaseTableName = null;
    boolean isHDFSInput = true; // set default as HDFS input
    if (cmdline.hasOption(HDFS)) {
      HDFSPath = cmdline.getOptionValue(HDFS);
    } else {
      HBaseTableName = cmdline.getOptionValue(HBASE);
      isHDFSInput = false;
    }
    String outputPath = cmdline.getOptionValue(OUTPUT);
    Path mappingPath = new Path(cmdline.getOptionValue(URI_MAPPING));
    Path prefixFilePath = new Path(cmdline.getOptionValue(PREFIX_FILE));
    int reduceTasks = cmdline.hasOption(NUM_REDUCERS) ? Integer.parseInt(cmdline
        .getOptionValue(NUM_REDUCERS)) : 1;
    
    LOG.info("Tool: " + ExtractSiteLinks.class.getSimpleName());
    if (isHDFSInput) {
      LOG.info(" - HDFS input path: " + HDFSPath);
    } else {
      LOG.info(" - HBase table name: " + HBaseTableName);
    }
    LOG.info(" - output path: " + outputPath);
    LOG.info(" - mapping file path:" + mappingPath);
    LOG.info(" - prefix file path:" + prefixFilePath);
    LOG.info(" - number of reducers: " + reduceTasks);
    if (cmdline.hasOption(BEGIN)) {
      beginDate = cmdline.getOptionValue(BEGIN);
      LOG.info(" - begin date: " + beginDate);
    }
    if (cmdline.hasOption(END)) {
      endDate = cmdline.getOptionValue(END);
      LOG.info(" - end date: " + endDate);
    }

    if (!fs.exists(mappingPath)) {
      throw new Exception("mappingPath doesn't exist: " + mappingPath);
    }
    if (!fs.exists(prefixFilePath)) {
      throw new Exception("prefixFilePath doesn't exist: " + prefixFilePath);
    }

    Configuration conf;
    if (isHDFSInput) {
      conf = getConf();
      // passing global variable values to individual nodes
      if(beginDate != null) {
        conf.set("beginDate", beginDate);
      }
      if(endDate != null) {
        conf.set("endDate", endDate);
      }
    } else {
      conf = HBaseConfiguration.create(getConf());
      conf.set("hbase.zookeeper.quorum", "bespinrm.umiacs.umd.edu");
    }

    Job job = Job.getInstance(conf, ExtractSiteLinks.class.getSimpleName());
    job.setJarByClass(ExtractSiteLinks.class);

    job.getConfiguration().set("UriMappingClass", UrlMapping.class.getCanonicalName());
    // Put the mapping file and prefix file in the distributed cache
    // so each map worker will have it.
    job.addCacheFile(mappingPath.toUri());
    job.addCacheFile(prefixFilePath.toUri());

    job.setNumReduceTasks(reduceTasks); // no reducers

    if (isHDFSInput) { // HDFS input
      FileInputFormat.setInputPaths(job, new Path(HDFSPath));

      job.setInputFormatClass(ArcInputFormat.class);
      // set map (key,value) output format
      job.setMapOutputKeyClass(IntWritable.class);
      job.setMapOutputValueClass(IntWritable.class);

      job.setMapperClass(ExtractSiteLinksHDFSMapper.class);
    } else { // HBase input
      Scan scan = new Scan();
      // Very conservative settings because a single row might not fit in memory
      // if we have many captured version of a URL.
      scan.setCaching(1); // Controls the number of rows to pre-fetch
      scan.setBatch(10); // Controls the number of columns to fetch on a per row basis
      scan.setCacheBlocks(false); // Don't set to true for MR jobs
      scan.setMaxVersions(); // We want all versions

      TableMapReduceUtil.initTableMapperJob(HBaseTableName, // input HBase table name
          scan, // Scan instance to control CF and attribute selection
          ExtractSiteLinksHBaseMapper.class, // mapper
          IntWritable.class, // mapper output key
          IntWritable.class, // mapper output value
          job);
      job.setOutputFormatClass(TextOutputFormat.class); // set output format
    }
    FileOutputFormat.setOutputPath(job, new Path(outputPath));

    job.setOutputKeyClass(IntWritable.class);
    job.setOutputValueClass(Text.class);
    job.setReducerClass(ExtractSiteLinksReducer.class);

    // Delete the output directory if it exists already.
    Path outputDir = new Path(outputPath);
    FileSystem.get(job.getConfiguration()).delete(outputDir, true);

    long startTime = System.currentTimeMillis();
    job.waitForCompletion(true);
    LOG.info("Job Finished in " + (System.currentTimeMillis() - startTime) / 1000.0 + " seconds");

    Counters counters = job.getCounters();
    int numRecords = (int) counters.findCounter(Records.TOTAL).getValue();
    int numLinks = (int) counters.findCounter(Records.LINK_COUNT).getValue();
    LOG.info("Read " + numRecords + " records.");
    LOG.info("Extracts " + numLinks + " links.");

    return 0;
  }

  /**
   * Dispatches command-line arguments to the tool via the {@code ToolRunner}.
   */
  public static void main(String[] args) throws Exception {
    ToolRunner.run(new ExtractSiteLinks(), args);
  }
}<|MERGE_RESOLUTION|>--- conflicted
+++ resolved
@@ -1,24 +1,23 @@
 package org.warcbase.analysis.graph;
 
 import it.unimi.dsi.fastutil.ints.Int2IntAVLTreeMap;
-
-import java.io.FileReader;
+import it.unimi.dsi.fastutil.ints.Int2IntOpenHashMap;
+
 import java.io.IOException;
 import java.io.InputStream;
+import java.net.URI;
 import java.text.DateFormat;
 import java.text.SimpleDateFormat;
 import java.util.ArrayList;
 import java.util.Arrays;
-import java.util.Collections;
-import java.util.Comparator;
 import java.util.Date;
+import java.util.HashMap;
+import java.util.HashSet;
 import java.util.List;
-<<<<<<< HEAD
-=======
 import java.util.Map;
 import java.util.NavigableMap;
->>>>>>> 0623b52c
 import java.util.Map.Entry;
+import java.util.Set;
 
 import org.apache.commons.cli.CommandLine;
 import org.apache.commons.cli.CommandLineParser;
@@ -29,7 +28,6 @@
 import org.apache.commons.cli.ParseException;
 import org.apache.hadoop.conf.Configuration;
 import org.apache.hadoop.conf.Configured;
-import org.apache.hadoop.filecache.DistributedCache;
 import org.apache.hadoop.fs.FileSystem;
 import org.apache.hadoop.fs.Path;
 import org.apache.hadoop.hbase.HBaseConfiguration;
@@ -42,9 +40,11 @@
 import org.apache.hadoop.io.IntWritable;
 import org.apache.hadoop.io.LongWritable;
 import org.apache.hadoop.io.Text;
+import org.apache.hadoop.filecache.DistributedCache;
 import org.apache.hadoop.mapreduce.Counters;
 import org.apache.hadoop.mapreduce.Job;
 import org.apache.hadoop.mapreduce.Mapper;
+import org.apache.hadoop.mapreduce.Mapper.Context;
 import org.apache.hadoop.mapreduce.Reducer;
 import org.apache.hadoop.mapreduce.lib.input.FileInputFormat;
 import org.apache.hadoop.mapreduce.lib.output.FileOutputFormat;
@@ -57,94 +57,14 @@
 import org.jsoup.nodes.Element;
 import org.jsoup.select.Elements;
 import org.jwat.arc.ArcRecordBase;
-import org.warcbase.analysis.graph.ExtractSiteLinks.PrefixMapping.PrefixNode;
-import org.warcbase.data.UrlMapping;
+import org.warcbase.analysis.graph.PrefixMapping.PrefixNode;
+import org.warcbase.data.UriMapping;
 import org.warcbase.mapreduce.ArcInputFormat;
 
-import au.com.bytecode.opencsv.CSVReader;
+import com.google.common.base.Joiner;
 
 public class ExtractSiteLinks extends Configured implements Tool {
   private static final Logger LOG = Logger.getLogger(ExtractSiteLinks.class);
-
-  public static class PrefixMapping {
-    public class PrefixNode {
-      int id;
-      String url;
-      int startPos;
-      int endPos;
-
-      public PrefixNode(int id, String url, int startPos, int endPos) {
-        this.id = id;
-        this.url = url;
-        this.startPos = startPos;
-        this.endPos = endPos;
-      }
-
-      public int getId() {
-        return id;
-      }
-
-      public String getUrl() {
-        return url;
-      }
-
-      public int getStartPos() {
-        return startPos;
-      }
-
-      public int getEndPos() {
-        return endPos;
-      }
-    }
-
-    public static List<PrefixNode> loadPrefix(String prefixFile, UrlMapping map)
-        throws IOException {
-      PrefixMapping instance = new PrefixMapping();
-      final Comparator<PrefixNode> comparator = new Comparator<PrefixNode>() {
-        @Override
-        public int compare(PrefixNode n1, PrefixNode n2) {
-          if (n1.startPos > n2.startPos) {
-            return 1;
-          } else if (n1.startPos == n2.startPos) {
-            return 0;
-          } else {
-            return -1;
-          }
-        }
-      };
-      List<PrefixNode> prefixes = new ArrayList<PrefixNode>();
-      CSVReader reader = new CSVReader(new FileReader(prefixFile), ',');
-      reader.readNext();
-      String[] record = null;
-      while ((record = reader.readNext()) != null) {
-        int id = Integer.valueOf(record[0]);
-        String url = record[1];
-        List<String> results = map.prefixSearch(url);
-        int[] boundary = map.getIdRange(results.get(0), results.get(results.size() - 1));
-        PrefixNode node = instance.new PrefixNode(id, url, boundary[0], boundary[1]);
-        prefixes.add(node);
-      }
-      Collections.sort(prefixes, comparator);
-      reader.close();
-      return prefixes;
-    }
-
-    public int getPrefixId(int id, List<PrefixNode> prefixes) {
-      int start = 0, end = prefixes.size() - 1;
-      int mid;
-      while (start <= end) {
-        mid = (start + end) / 2;
-        if (prefixes.get(mid).getStartPos() <= id && prefixes.get(mid).getEndPos() >= id) {
-          return prefixes.get(mid).getId();
-        } else if (prefixes.get(mid).getStartPos() > id) {
-          end = mid - 1;
-        } else {
-          start = mid + 1;
-        }
-      }
-      return -1;
-    }
-  }
 
   private static enum Records {
     TOTAL, LINK_COUNT
@@ -153,17 +73,6 @@
   // HDFS ExtractSiteLinks Mapper
   public static class ExtractSiteLinksHDFSMapper extends
       Mapper<LongWritable, ArcRecordBase, IntWritable, IntWritable> {
-<<<<<<< HEAD
-    private static final DateFormat DATE_FORMAT = new SimpleDateFormat("yyyyMMdd");
-
-    private final IntWritable key = new IntWritable();
-    private final IntWritable value = new IntWritable();
-
-    private PrefixMapping prefixMap = new PrefixMapping();
-    private UrlMapping fst;
-    private List<PrefixNode> prefix;
-
-=======
     private static final DateFormat df = new SimpleDateFormat("yyyyMMdd");
     private static String beginDate, endDate;
     private static final IntWritable KEY = new IntWritable();
@@ -173,7 +82,6 @@
     private static PrefixMapping prefixMap;
     private static ArrayList<PrefixNode> prefix;
     
->>>>>>> 0623b52c
     @Override
     public void setup(Context context) {
       try {
@@ -185,10 +93,11 @@
         Path[] localFiles = DistributedCache.getLocalCacheFiles(conf);
 
         // load FST UriMapping from file
-        fst = (UrlMapping) Class.forName(conf.get("UriMappingClass")).newInstance();
+        fst = (UriMapping) Class.forName(conf.get("UriMappingClass")).newInstance();
         fst.loadMapping(localFiles[0].toString());
         // load Prefix Mapping from file
-        prefix = PrefixMapping.loadPrefix(localFiles[1].toString(), fst);
+        prefixMap = (PrefixMapping) Class.forName(conf.get("PrefixMappingClass")).newInstance();
+        prefix = prefixMap.loadPrefix(localFiles[1].toString(), fst);
 
       } catch (Exception e) {
         e.printStackTrace();
@@ -197,20 +106,17 @@
     }
 
     @Override
-    public void map(LongWritable w, ArcRecordBase record, Context context)
-        throws IOException, InterruptedException {
+    public void map(LongWritable key, ArcRecordBase record, Context context) throws IOException,
+        InterruptedException {
+
       context.getCounter(Records.TOTAL).increment(1);
       String url = record.getUrlStr();
       String type = record.getContentTypeStr();
       Date date = record.getArchiveDate();
-<<<<<<< HEAD
-      String time = DATE_FORMAT.format(date);
-=======
       if (date == null) {
         return;
       }
       String time = df.format(date);
->>>>>>> 0623b52c
       InputStream content = record.getPayloadContent();
 
       if (beginDate != null && endDate != null) {
@@ -230,7 +136,6 @@
       if (!type.equals("text/html")) {
         return;
       }
-
       Document doc = Jsoup.parse(content, "ISO-8859-1", url); // parse in ISO-8859-1 format
       Elements links = doc.select("a[href]"); // empty if none match
       if (links == null) {
@@ -238,18 +143,11 @@
       }
 
       int sourcePrefixId = prefixMap.getPrefixId(fst.getID(url), prefix);
-<<<<<<< HEAD
-      
-      // this url is indexed in FST and its prefix is appeared in prefix map (thus declared in prefix file) 
-      if (fst.getID(url) != -1 && sourcePrefixId != -1) { 
-        key.set(sourcePrefixId);
-=======
 
       // this url is indexed in FST and its prefix is appeared in prefix map (thus declared in
       // prefix file)
       if (fst.getID(url) != -1 && sourcePrefixId != -1) {
         KEY.set(sourcePrefixId);
->>>>>>> 0623b52c
         List<Integer> linkUrlList = new ArrayList<Integer>();
         for (Element link : links) {
           String linkUrl = link.attr("abs:href");
@@ -336,8 +234,8 @@
         }
 
         for (Integer linkID : linkUrlList) {
-          value.set(linkID);
-          context.write(key, value);
+          VALUE.set(linkID);
+          context.write(KEY, VALUE);
         }
       }
     }
@@ -345,10 +243,6 @@
 
   private static class ExtractSiteLinksReducer extends
       Reducer<IntWritable, IntWritable, IntWritable, Text> {
-<<<<<<< HEAD
-    private static final Text VALUE = new Text();
-=======
->>>>>>> 0623b52c
 
     @Override
     public void reduce(IntWritable key, Iterable<IntWritable> values, Context context)
@@ -366,8 +260,8 @@
 
       context.getCounter(Records.LINK_COUNT).increment(links.entrySet().size());
       for (Entry<Integer, Integer> link : links.entrySet()) {
-        VALUE.set(link.getKey() + "\t" + link.getValue());
-        context.write(key, VALUE);
+        String outputValue = String.valueOf(link.getKey()) + "," + String.valueOf(link.getValue());
+        context.write(key, new Text(outputValue));
       }
     }
   }
@@ -494,7 +388,8 @@
     Job job = Job.getInstance(conf, ExtractSiteLinks.class.getSimpleName());
     job.setJarByClass(ExtractSiteLinks.class);
 
-    job.getConfiguration().set("UriMappingClass", UrlMapping.class.getCanonicalName());
+    job.getConfiguration().set("UriMappingClass", UriMapping.class.getCanonicalName());
+    job.getConfiguration().set("PrefixMappingClass", PrefixMapping.class.getCanonicalName());
     // Put the mapping file and prefix file in the distributed cache
     // so each map worker will have it.
     job.addCacheFile(mappingPath.toUri());
