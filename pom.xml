--- conflicted
+++ resolved
@@ -147,21 +147,10 @@
               <mainClass>org.warcbase.analysis.DetectDuplicates</mainClass>
               <name>DetectDuplicates</name>
             </program>
-<<<<<<< HEAD
-            <program>
-              <mainClass>org.warcbase.analysis.PrintAllUris</mainClass>
-              <name>PrintAllUris</name>
-            </program>
-            <program>
-              <mainClass>org.warcbase.analysis.ExtractText</mainClass>
-              <name>ExtractText</name>
-            </program>
             <program>
               <mainClass>org.warcbase.browser.SeleniumBrowser</mainClass>
               <name>SeleniumBrowser</name>
             </program>
-=======
->>>>>>> f9671b6d
           </programs>
         </configuration>
       </plugin>
